--- conflicted
+++ resolved
@@ -186,15 +186,6 @@
   is FileCollectionDependency -> {
     // Note that this only gets the first file in the collection, ignoring the rest.
     when (files) {
-<<<<<<< HEAD
-      is ConfigurableFileCollection -> (files as? ConfigurableFileCollection)?.from?.let { from ->
-        from.firstOrNull()?.toString()?.substringAfterLast("/") }?.let { Pair(
-        it.intern(), GradleVariantIdentification.EMPTY
-      )}
-      is ConfigurableFileTree -> files.firstOrNull()?.name?.let { Pair(
-        it.intern(), GradleVariantIdentification.EMPTY
-      )}
-=======
       is ConfigurableFileCollection -> {
         (files as ConfigurableFileCollection).from.firstOrNull()
           ?.let { first ->
@@ -215,7 +206,6 @@
         Pair(it.intern(), GradleVariantIdentification.EMPTY)
       }
 
->>>>>>> e68bff69
       else -> null
     }
   }
@@ -256,12 +246,8 @@
     requestedCapabilities.map { it.toGA() }.toSet(),
     attributes.keySet().associate { it.name to attributes.getAttribute(it).toString() }
   )
-<<<<<<< HEAD
+
   else -> GradleVariantIdentification.EMPTY
-=======
-
-  else -> GradleVariantIdentification(emptySet(), emptyMap())
->>>>>>> e68bff69
 }
 
 /**
@@ -272,20 +258,16 @@
  * attributes (and the same capability). Hence, we do not need to distinguish variants based on attributes (only by
  * capabilities).
  */
-<<<<<<< HEAD
-internal fun ResolvedVariantResult.toGradleVariantIdentification(): GradleVariantIdentification =
-  GradleVariantIdentification(
+internal fun ResolvedVariantResult?.toGradleVariantIdentification(): GradleVariantIdentification {
+  if (this == null) return GradleVariantIdentification.EMPTY
+  return GradleVariantIdentification(
     capabilities = capabilities.map { it.toGA() }.toSet(),
     attributes = attributes.keySet()
       .filter { it.name in RELEVANT_ATTRIBUTES }
       .associate { it.name to attributes.getAttribute(it).toString() },
     externalVariant = externalVariant.orElse(null)?.toGradleVariantIdentification()
   )
-=======
-internal fun ResolvedVariantResult?.toGradleVariantIdentification() = GradleVariantIdentification(
-  this?.capabilities?.map { it.toGA() }?.toSet() ?: emptySet(), emptyMap()
-)
->>>>>>> e68bff69
+}
 
 private fun Capability.toGA() = "$group:$name".intern()
 internal val ModuleIdentifier.gav: String get() = "$group:$name".intern()