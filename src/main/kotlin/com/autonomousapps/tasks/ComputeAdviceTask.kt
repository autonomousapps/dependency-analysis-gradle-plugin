package com.autonomousapps.tasks

import com.autonomousapps.TASK_GROUP_DEP_INTERNAL
import com.autonomousapps.advice.PluginAdvice
import com.autonomousapps.extension.DependenciesHandler
import com.autonomousapps.graph.Graphs.children
import com.autonomousapps.graph.Graphs.root
import com.autonomousapps.internal.Bundles
import com.autonomousapps.internal.utils.*
import com.autonomousapps.model.*
import com.autonomousapps.model.Coordinates.Companion.shallowCopy
import com.autonomousapps.model.declaration.Bucket
import com.autonomousapps.model.declaration.Configurations
import com.autonomousapps.model.declaration.Declaration
import com.autonomousapps.model.declaration.Variant
import com.autonomousapps.model.intermediates.*
import com.autonomousapps.transform.StandardTransform
import com.google.common.collect.SetMultimap
import org.gradle.api.DefaultTask
import org.gradle.api.file.RegularFile
import org.gradle.api.file.RegularFileProperty
import org.gradle.api.provider.ListProperty
import org.gradle.api.provider.Property
import org.gradle.api.provider.SetProperty
import org.gradle.api.tasks.*
import org.gradle.workers.WorkAction
import org.gradle.workers.WorkParameters
import org.gradle.workers.WorkerExecutor
import javax.inject.Inject

/**
 * Takes [usage][com.autonomousapps.model.intermediates.Usage] information from [ComputeUsagesTask] and emits the set of
 * transforms a user should perform to have correct and simple dependency declarations. I.e., produces the advice.
 */
@CacheableTask
abstract class ComputeAdviceTask @Inject constructor(
  private val workerExecutor: WorkerExecutor
) : DefaultTask() {

  init {
    group = TASK_GROUP_DEP_INTERNAL
    description = "Merges dependency usage reports from variant-specific computations"
  }

  @get:Input
  abstract val projectPath: Property<String>

  @get:Input
  abstract val buildPath: Property<String>

  @get:PathSensitive(PathSensitivity.RELATIVE)
  @get:InputFiles
  abstract val dependencyUsageReports: ListProperty<RegularFile>

  @get:PathSensitive(PathSensitivity.RELATIVE)
  @get:InputFiles
  abstract val dependencyGraphViews: ListProperty<RegularFile>

  @get:PathSensitive(PathSensitivity.RELATIVE)
  @get:InputFiles
  abstract val androidScoreReports: ListProperty<RegularFile>

  @get:PathSensitive(PathSensitivity.NONE)
  @get:InputFile
  abstract val declarations: RegularFileProperty

  @get:Nested
  abstract val bundles: Property<DependenciesHandler.SerializableBundles>

  @get:Input
  abstract val supportedSourceSets: SetProperty<String>

  @get:Input
  abstract val ignoreKtx: Property<Boolean>

  @get:Input
  abstract val kapt: Property<Boolean>

  @get:Input
  abstract val kotlinProject: Property<Boolean>

  @get:Optional
  @get:PathSensitive(PathSensitivity.NONE)
  @get:InputFile
  abstract val redundantJvmPluginReport: RegularFileProperty

  @get:OutputFile
  abstract val output: RegularFileProperty

  @get:OutputFile
  abstract val dependencyUsages: RegularFileProperty

  @get:OutputFile
  abstract val annotationProcessorUsages: RegularFileProperty

  @get:OutputFile
  abstract val bundledTraces: RegularFileProperty

  @TaskAction fun action() {
    workerExecutor.noIsolation().submit(ComputeAdviceAction::class.java) {
      projectPath.set(this@ComputeAdviceTask.projectPath)
      buildPath.set(this@ComputeAdviceTask.buildPath)
      dependencyUsageReports.set(this@ComputeAdviceTask.dependencyUsageReports)
      dependencyGraphViews.set(this@ComputeAdviceTask.dependencyGraphViews)
      androidScoreReports.set(this@ComputeAdviceTask.androidScoreReports)
      declarations.set(this@ComputeAdviceTask.declarations)
      bundles.set(this@ComputeAdviceTask.bundles)
      supportedSourceSets.set(this@ComputeAdviceTask.supportedSourceSets)
      ignoreKtx.set(this@ComputeAdviceTask.ignoreKtx)
      kapt.set(this@ComputeAdviceTask.kapt)
      kotlinProject.set(this@ComputeAdviceTask.kotlinProject)
      redundantPluginReport.set(this@ComputeAdviceTask.redundantJvmPluginReport)
      output.set(this@ComputeAdviceTask.output)
      dependencyUsages.set(this@ComputeAdviceTask.dependencyUsages)
      annotationProcessorUsages.set(this@ComputeAdviceTask.annotationProcessorUsages)
      bundledTraces.set(this@ComputeAdviceTask.bundledTraces)
    }
  }

  interface ComputeAdviceParameters : WorkParameters {
    val projectPath: Property<String>
    val buildPath: Property<String>
    val dependencyUsageReports: ListProperty<RegularFile>
    val dependencyGraphViews: ListProperty<RegularFile>
    val androidScoreReports: ListProperty<RegularFile>
    val declarations: RegularFileProperty
    val bundles: Property<DependenciesHandler.SerializableBundles>
    val supportedSourceSets: SetProperty<String>
    val ignoreKtx: Property<Boolean>
    val kapt: Property<Boolean>
    val kotlinProject: Property<Boolean>
    val redundantPluginReport: RegularFileProperty
    val output: RegularFileProperty
    val dependencyUsages: RegularFileProperty
    val annotationProcessorUsages: RegularFileProperty
    val bundledTraces: RegularFileProperty
  }

  abstract class ComputeAdviceAction : WorkAction<ComputeAdviceParameters> {

    override fun execute() {
      val output = parameters.output.getAndDelete()
      val dependencyUsagesOut = parameters.dependencyUsages.getAndDelete()
      val annotationProcessorUsagesOut = parameters.annotationProcessorUsages.getAndDelete()
      val bundleTraces = parameters.bundledTraces.getAndDelete()

      val projectPath = parameters.projectPath.get()
      val buildPath = parameters.buildPath.get()
      val declarations = parameters.declarations.fromJsonSet<Declaration>()
      val dependencyGraph = parameters.dependencyGraphViews.get()
        .map { it.fromJson<DependencyGraphView>() }
        .associateBy { it.name }
      val androidScore = parameters.androidScoreReports.get()
        .map { it.fromJson<AndroidScoreVariant>() }
        .run { AndroidScore.ofVariants(this) }
        .toSetOrEmpty()
      val bundleRules = parameters.bundles.get()
      val reports = parameters.dependencyUsageReports.get().mapToSet { it.fromJson<DependencyTraceReport>() }
      val usageBuilder = UsageBuilder(
        reports = reports,
        // TODO: it would be clearer to get this from a SyntheticProject
        variants = dependencyGraph.values.map { it.variant }
      )
      val dependencyUsages = usageBuilder.dependencyUsages
      val annotationProcessorUsages = usageBuilder.annotationProcessingUsages
      val supportedSourceSets = parameters.supportedSourceSets.get()
      val isKaptApplied = parameters.kapt.get()
<<<<<<< HEAD
      val isKotlinPluginApplied = parameters.kotlinProject.get()
=======
      val map = nonTransitiveDependencies(dependencyGraph)
>>>>>>> 37f4dd3a

      val bundles = Bundles.of(
        projectPath = projectPath,
        dependencyGraph = dependencyGraph,
        bundleRules = bundleRules,
        dependencyUsages = dependencyUsages,
        ignoreKtx = parameters.ignoreKtx.get()
      )

      val dependencyAdviceBuilder = DependencyAdviceBuilder(
        projectPath = projectPath,
        buildPath = buildPath,
        bundles = bundles,
        dependencyUsages = dependencyUsages,
        annotationProcessorUsages = annotationProcessorUsages,
        declarations = declarations,
        nonTransitiveDependencies = map,
        supportedSourceSets = supportedSourceSets,
        isKaptApplied = isKaptApplied,
        isKotlinPluginApplied = isKotlinPluginApplied
      )

      val pluginAdviceBuilder = PluginAdviceBuilder(
        isKaptApplied = isKaptApplied,
        redundantPlugins = parameters.redundantPluginReport.fromNullableJsonSet<PluginAdvice>(),
        annotationProcessorUsages = annotationProcessorUsages
      )

      val projectAdvice = ProjectAdvice(
        projectPath = projectPath,
        dependencyAdvice = dependencyAdviceBuilder.advice,
        pluginAdvice = pluginAdviceBuilder.getPluginAdvice(),
        moduleAdvice = androidScore
      )

      output.bufferWriteJson(projectAdvice)
      // These must be transformed so that the Coordinates are Strings for serialization
      dependencyUsagesOut.bufferWriteJsonMap(dependencyUsages.toStringCoordinates(buildPath))
      annotationProcessorUsagesOut.bufferWriteJsonMap(annotationProcessorUsages.toStringCoordinates(buildPath))
      // TODO consider centralizing this logic in a separate PR
      bundleTraces.bufferWriteJsonSet(dependencyAdviceBuilder.bundledTraces)
    }

    /**
     * Returns the set of non-transitive dependencies from [dependencyGraph], associated with the source sets
     * [Variant.variant][com.autonomousapps.model.declaration.Variant.variant] they're used by.
     */
    private fun nonTransitiveDependencies(
      dependencyGraph: Map<String, DependencyGraphView>
    ): SetMultimap<String, Variant> {
      return newSetMultimap<String, Variant>().apply {
        dependencyGraph.values.map { graphView ->
          val root = graphView.graph.root()
          graphView.graph.children(root).forEach { nonTransitiveDependency ->
            put(nonTransitiveDependency.identifier, graphView.variant)
          }
        }
      }
    }
  }
}

internal class PluginAdviceBuilder(
  isKaptApplied: Boolean,
  redundantPlugins: Set<PluginAdvice>,
  annotationProcessorUsages: Map<Coordinates, Set<Usage>>
) {

  private val pluginAdvice = mutableSetOf<PluginAdvice>()

  fun getPluginAdvice(): Set<PluginAdvice> = pluginAdvice

  init {
    pluginAdvice.addAll(redundantPlugins)

    if (isKaptApplied) {
      val usedProcs = annotationProcessorUsages.asSequence()
        .filter { (_, usages) -> usages.any { it.bucket == Bucket.ANNOTATION_PROCESSOR } }
        .map { it.key }
        .toSet()

      // kapt is unused
      if (usedProcs.isEmpty()) {
        pluginAdvice.add(PluginAdvice.redundantKapt())
      }
    }
  }
}

internal class DependencyAdviceBuilder(
  projectPath: String,
  private val buildPath: String,
  private val bundles: Bundles,
  private val dependencyUsages: Map<Coordinates, Set<Usage>>,
  private val annotationProcessorUsages: Map<Coordinates, Set<Usage>>,
  private val declarations: Set<Declaration>,
  private val nonTransitiveDependencies: SetMultimap<String, Variant>,
  private val supportedSourceSets: Set<String>,
  private val isKaptApplied: Boolean,
  private val isKotlinPluginApplied: Boolean,
) {

  /** The unfiltered advice. */
  val advice: Set<Advice>

  /** Dependencies that are removed from [advice] because they match a bundle rule. Used by **Reason**. */
  val bundledTraces = mutableSetOf<BundleTrace>()

  init {
    advice = computeDependencyAdvice(projectPath)
      .plus(computeAnnotationProcessorAdvice())
      .toSortedSet()
  }

  private fun computeDependencyAdvice(projectPath: String): Sequence<Advice> {
    val declarations = declarations.filterToSet { Configurations.isForRegularDependency(it.configurationName) }

    /*
     * To support KMP without providing users confusing advice, we need to do an initial pass at deps to clean up any
     * KMP deps advice.
     *
     * The primary case we are trying to catch and avoid here is one where we "fix" _canonical_ KMP deps by trying to
     * replace them with added deps on their specific _targets_ ("-jvm", "-android", etc). To solve this, we save off
     * information about both in the below mappings and then cross-reference them in the second pass farther down.
     *
     * Finally, in the third pass, we do our usual processing of advice but with the cleaned KMP advice. It's
     * important we clean up the KMP advice first so that the usual processing can continue to account for bundles
     * in a simple way.
     */

    // Deferred KMP advice.
    val deferredKmpAdvice = mutableListOf<Pair<Advice, Coordinates>>()
    // Deferred non-KMP advice, we'll save these for the end.
    val deferredNonKmpAdvice = mutableListOf<Pair<Advice, Coordinates>>()
    // Track a mapping of configurations to kmp canonical deps that *have targets trying to add themselves*
    // Note the values are just the canonical dep identifiers they correspond to, as the specific target isn't relevant
    val addedKmpTargets = mutableMapOf<String, MutableSet<String>>()
    // Track a mapping of removed KMP canonical deps. This is a mapping of configurations to the canonical dep identifier
    val removedKmpCanonicalDeps = mutableMapOf<String, MutableSet<String>>()

    dependencyUsages.asSequence()
      .flatMap { (coordinates, usages) ->
        StandardTransform(coordinates, declarations, nonTransitiveDependencies, supportedSourceSets, buildPath)
          .reduce(usages)
          .map { it to coordinates }
      }
      .forEach { (advice, originalCoordinates) ->
        when {
          advice.isAdd() && originalCoordinates is ModuleCoordinates && originalCoordinates.isKmpTargetTarget -> {
            deferredKmpAdvice += advice to originalCoordinates
            addedKmpTargets.getOrPut(advice.toConfiguration!!, ::mutableSetOf).add(originalCoordinates.kmpCommonParentIdentifier())
          }
          advice.isRemove() && originalCoordinates is ModuleCoordinates && originalCoordinates.isKmpCanonicalDependency -> {
            deferredKmpAdvice += advice to originalCoordinates
            removedKmpCanonicalDeps.getOrPut(advice.fromConfiguration!!, ::mutableSetOf).add(originalCoordinates.identifier)
          }
          else -> {
            deferredNonKmpAdvice += advice to originalCoordinates
          }
        }
      }

    val modifiedKmpAdvice = deferredKmpAdvice
      // "null" removes the advice
      .mapNotNull { (advice, originalCoordinates) ->
        when {
          // KMP target dependencies ("<dep>-android", "<dep>-jvm", etc) should defer to using their parent common dep
          // If the parent _isn't_ present in the original declarations though, then accept it and assume they're
          // intentionally only depending on that specific target's artifact.
          advice.isAdd() && originalCoordinates.isKmpTargetThatShouldDeferToParent(advice.toConfiguration!!, removedKmpCanonicalDeps) -> {
            null
          }
          // This is a "misused" dep, but we still want it to use the KMP parent type rather than the targeted subtype
          advice.isAdd() && isKotlinPluginApplied && originalCoordinates is ModuleCoordinates && originalCoordinates.isKmpTargetTarget -> {
            val newIdentifier = originalCoordinates.kmpCommonParentIdentifier()
            val newCoordinates = originalCoordinates.copy(
              identifier = newIdentifier,
              gradleVariantIdentification = GradleVariantIdentification(
                capabilities = setOf(newIdentifier),
                attributes = originalCoordinates.gradleVariantIdentification.attributes,
                externalVariant = originalCoordinates.gradleVariantIdentification
              ),
            )
            advice.copy(coordinates = newCoordinates) to newCoordinates
          }
          // Don't remove KMP canonical deps, they're implicit bundles for all their underlying KMP target deps
          // Only preserve it though if a target was requested! Otherwise it's truly unused and we can nix it
          advice.isRemove() && originalCoordinates.isKmpCanonicalDependency &&
            originalCoordinates.identifier in addedKmpTargets[advice.fromConfiguration!!].orEmpty() -> {
            null
          }
          else -> advice to originalCoordinates
        }
      }

    val merged = deferredNonKmpAdvice + modifiedKmpAdvice
    return merged
      .asSequence()
      // After we remap KMP artifacts, we can sometimes remap them into otherwise-identical advice
      // To resolve this, we only process distinct advice pairs by shallow coordinates (i.e. just the
      // identifier) as Coordinates otherwise include gradle metadata in their equality test.
      .distinctBy { (advice, coordinates) ->
        advice.copy(coordinates = advice.coordinates.shallowCopy()) to coordinates.shallowCopy()
      }
      // "null" removes the advice
      .mapNotNull { (advice, originalCoordinates) ->
        // Make sure to do all operations here based on the originalCoordinates used in the graph.
        // The 'advice.coordinates' may be reduced - e.g. contain less capabilities in the GradleVariantIdentifier.
        // TODO could improve performance by merging has... with find...
        when {
          // The user cannot change this one:
          // https://github.com/gradle/gradle/blob/d9303339298e6206182fd1f5c7e51f11e4bdff30/subprojects/plugins/src/main/java/org/gradle/api/plugins/JavaTestFixturesPlugin.java#L68
          advice.coordinates.identifier == projectPath && advice.fromConfiguration?.equals("testFixturesApi") ?: false -> {
            null
          }
          // https://github.com/gradle/gradle/blob/d9303339298e6206182fd1f5c7e51f11e4bdff30/subprojects/plugins/src/main/java/org/gradle/api/plugins/JavaTestFixturesPlugin.java#L70
          advice.coordinates.identifier == projectPath && advice.fromConfiguration?.lowercase()
            ?.endsWith("testimplementation") ?: false -> {
            null
          }
<<<<<<< HEAD
=======

          advice.isAdd() && bundles.hasParentInBundle(originalCoordinates) -> {
            val parent = bundles.findParentInBundle(originalCoordinates)!!
            bundledTraces += BundleTrace.DeclaredParent(parent = parent, child = originalCoordinates)
            null
          }
          // Optionally map given advice to "primary" advice, if bundle has a primary
>>>>>>> 37f4dd3a
          advice.isAdd() -> {
            if (bundles.hasParentInBundle(originalCoordinates)) {
              val parent = bundles.findParentInBundle(originalCoordinates)!!
              bundledTraces += BundleTrace.DeclaredParent(parent = parent, child = originalCoordinates)
              null
            } else {
              // Optionally map given advice to "primary" advice, if bundle has a primary
              val p = bundles.maybePrimary(advice, originalCoordinates)
              if (p != advice) {
                bundledTraces += BundleTrace.PrimaryMap(primary = p.coordinates, subordinate = originalCoordinates)
              }
              p
            }
          }

          advice.isRemove() && bundles.hasUsedChild(originalCoordinates) -> {
            val child = bundles.findUsedChild(originalCoordinates)!!
            bundledTraces += BundleTrace.UsedChild(parent = originalCoordinates, child = child)
            null
          }
          // If the advice has a used child, don't change it
          advice.isAnyChange() && bundles.hasUsedChild(originalCoordinates) -> {
            val child = bundles.findUsedChild(originalCoordinates)!!
            bundledTraces += BundleTrace.UsedChild(parent = originalCoordinates, child = child)
            null
          }

          else -> advice
        }
      }
  }

  // nb: no bundle support for annotation processors
  private fun computeAnnotationProcessorAdvice(): Sequence<Advice> {
    val declarations = declarations.filterToSet { Configurations.isForAnnotationProcessor(it.configurationName) }
    return annotationProcessorUsages.asSequence()
      .flatMap { (coordinates, usages) ->
        StandardTransform(
          coordinates = coordinates,
          declarations = declarations,
          nonTransitiveDependencies = emptySetMultimap(),
          supportedSourceSets = supportedSourceSets,
          buildPath = buildPath,
          isKaptApplied = isKaptApplied
        ).reduce(usages)
      }
  }

  /**
   * Returns whether this is a KMP non-common target that can just defer to a parent common declaration in
   * [kmpCommonDeclarations].
   *
   * @see Coordinates.kmpAttribute
   */
  private fun Coordinates.isKmpTargetThatShouldDeferToParent(
    targetConfiguration: String,
    kmpCommonDeclarations: Map<String, Set<String>>
  ): Boolean {
    // This only applies to module coordinates.
    if (this !is ModuleCoordinates) return false
    if (isKmpTargetTarget) {
      val commonDeclarationsInConfiguration = kmpCommonDeclarations[targetConfiguration] ?: return false
      val expectedParent = kmpCommonParentIdentifier()
      return expectedParent in commonDeclarationsInConfiguration
    }
    return false
  }
}

/**
 * Equivalent to
 * ```
 * someBoolean.also { b ->
 *   if (b) block()
 * }
 * ```
 */
internal inline fun Boolean.andIfTrue(block: () -> Unit): Boolean {
  if (this) {
    block()
  }
  return this
}<|MERGE_RESOLUTION|>--- conflicted
+++ resolved
@@ -165,11 +165,8 @@
       val annotationProcessorUsages = usageBuilder.annotationProcessingUsages
       val supportedSourceSets = parameters.supportedSourceSets.get()
       val isKaptApplied = parameters.kapt.get()
-<<<<<<< HEAD
+      val map = nonTransitiveDependencies(dependencyGraph)
       val isKotlinPluginApplied = parameters.kotlinProject.get()
-=======
-      val map = nonTransitiveDependencies(dependencyGraph)
->>>>>>> 37f4dd3a
 
       val bundles = Bundles.of(
         projectPath = projectPath,
@@ -390,16 +387,6 @@
             ?.endsWith("testimplementation") ?: false -> {
             null
           }
-<<<<<<< HEAD
-=======
-
-          advice.isAdd() && bundles.hasParentInBundle(originalCoordinates) -> {
-            val parent = bundles.findParentInBundle(originalCoordinates)!!
-            bundledTraces += BundleTrace.DeclaredParent(parent = parent, child = originalCoordinates)
-            null
-          }
-          // Optionally map given advice to "primary" advice, if bundle has a primary
->>>>>>> 37f4dd3a
           advice.isAdd() -> {
             if (bundles.hasParentInBundle(originalCoordinates)) {
               val parent = bundles.findParentInBundle(originalCoordinates)!!
