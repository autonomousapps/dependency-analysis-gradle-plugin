// Copyright (c) 2024. Tony Robalik.
// SPDX-License-Identifier: Apache-2.0
package com.autonomousapps

import com.autonomousapps.extension.*
import com.autonomousapps.services.GlobalDslService
import org.gradle.api.file.RegularFile
import org.gradle.api.file.RegularFileProperty
import org.gradle.api.invocation.Gradle
import org.gradle.api.model.ObjectFactory
import org.gradle.api.provider.Provider
import org.gradle.api.tasks.TaskProvider
import org.gradle.kotlin.dsl.newInstance
import javax.inject.Inject

abstract class AbstractExtension @Inject constructor(
  private val objects: ObjectFactory,
  gradle: Gradle,
) {

  internal companion object {
    const val NAME = "dependencyAnalysis"
  }

  private val dslService = GlobalDslService.of(gradle)

  // One instance of this per project
  internal val issueHandler: IssueHandler = objects.newInstance(dslService)

  // Only one instance of each of these is allowed globally, so we delegate to the build service
  internal val abiHandler: AbiHandler = dslService.get().abiHandler
  internal val dependenciesHandler: DependenciesHandler = dslService.get().dependenciesHandler
<<<<<<< HEAD
  internal val projectHandler: ProjectHandler = dslService.get().projectHandler
=======
  internal val reportingHandler: ReportingHandler = dslService.get().reportingHandler
  internal val usagesHandler: UsagesHandler = dslService.get().usagesHandler
>>>>>>> 0b1f12bb

  private val adviceOutput = objects.fileProperty()
  private var postProcessingTask: TaskProvider<out AbstractPostProcessingTask>? = null

  internal var forceAppProject = false

  internal fun storeAdviceOutput(provider: Provider<RegularFile>) {
    val output = objects.fileProperty().also {
      it.set(provider)
    }
    adviceOutput.set(output)
  }

  /**
   * Returns the output from the project-level advice.
   *
   * Never null, but may _contain_ a null value. Use with [RegularFileProperty.getOrNull].
   */
  @Suppress("MemberVisibilityCanBePrivate") // explicit API
  fun adviceOutput(): RegularFileProperty = adviceOutput

  /**
   * Whether to force the project being treated as an app project even if only the `java` plugin is applied.
   */
  fun app() {
    forceAppProject = true
  }

  /**
   * Register your custom task that post-processes the [ProjectAdvice][com.autonomousapps.model.ProjectAdvice] produced
   * by this project.
   */
  @Suppress("unused") // explicit API
  fun registerPostProcessingTask(task: TaskProvider<out AbstractPostProcessingTask>) {
    postProcessingTask = task
    task.configure {
      input.set(adviceOutput())
    }
  }
}<|MERGE_RESOLUTION|>--- conflicted
+++ resolved
@@ -30,12 +30,9 @@
   // Only one instance of each of these is allowed globally, so we delegate to the build service
   internal val abiHandler: AbiHandler = dslService.get().abiHandler
   internal val dependenciesHandler: DependenciesHandler = dslService.get().dependenciesHandler
-<<<<<<< HEAD
   internal val projectHandler: ProjectHandler = dslService.get().projectHandler
-=======
   internal val reportingHandler: ReportingHandler = dslService.get().reportingHandler
   internal val usagesHandler: UsagesHandler = dslService.get().usagesHandler
->>>>>>> 0b1f12bb
 
   private val adviceOutput = objects.fileProperty()
   private var postProcessingTask: TaskProvider<out AbstractPostProcessingTask>? = null
