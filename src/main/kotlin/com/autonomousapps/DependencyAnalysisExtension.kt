// Copyright (c) 2024. Tony Robalik.
// SPDX-License-Identifier: Apache-2.0
package com.autonomousapps

<<<<<<< HEAD
import com.autonomousapps.extension.AbiHandler
import com.autonomousapps.extension.DependenciesHandler
import com.autonomousapps.extension.IssueHandler
import com.autonomousapps.extension.ProjectHandler
import com.autonomousapps.extension.UsagesHandler
=======
import com.autonomousapps.extension.*
>>>>>>> 0b1f12bb
import org.gradle.api.Action
import org.gradle.api.Project
import org.gradle.api.initialization.Settings
import org.gradle.api.invocation.Gradle
import org.gradle.api.model.ObjectFactory
import org.gradle.kotlin.dsl.create
import javax.inject.Inject

/**
 * Summary of top-level DSL config:
 * ```
 * // settings.gradle[.kts], or
 * // root build.gradle[.kts]
 * dependencyAnalysis {
 *   // Configure the severity of issues, and exclusion rules, for potentially the entire project.
 *   issues { ... }
 *
 *   // Configure dependency structure rules (bundles, mapping, etc).
 *   structure { ... }
 *
 *   // Configure ABI exclusion rules.
 *   abi { ... }
 *
 *   // Configure usages exclusion rules.
 *   usages { ... }
 *
 *   // Configure issue reports.
 *   reporting { ... }
 * }
 * ```
 */
@Suppress("MemberVisibilityCanBePrivate")
abstract class DependencyAnalysisExtension @Inject constructor(
  objects: ObjectFactory,
  gradle: Gradle
) : AbstractExtension(objects, gradle) {

  /** Customize how dependencies are treated. See [DependenciesHandler] for more information. */
  fun structure(action: Action<DependenciesHandler>) {
    action.execute(dependenciesHandler)
  }

  /** Customize how the ABI is calculated. See [AbiHandler] for more information. */
  fun abi(action: Action<AbiHandler>) {
    action.execute(abiHandler)
  }

  /** Customize how used classes are calculated. See [UsagesHandler] for more information. */
  fun usages(action: Action<UsagesHandler>) {
    action.execute(usagesHandler)
  }

  /** Customize how "issues" are treated. See [IssueHandler] for more information. */
  fun issues(action: Action<IssueHandler>) {
    action.execute(issueHandler)
  }

<<<<<<< HEAD
  /** Customize project properties. See [ProjectHandler] for more information. */
  fun projectProperties(action: Action<ProjectHandler>) {
    action.execute(projectHandler)
  }

  internal companion object {
    const val NAME = "dependencyAnalysis"
=======
  /** Customize issue reports. See [ReportingHandler] for more information. */
  fun reporting(action: Action<ReportingHandler>) {
    action.execute(reportingHandler)
  }
>>>>>>> 0b1f12bb

  internal companion object {
    fun of(project: Project): DependencyAnalysisExtension = project
      .extensions
      .create(NAME, project.objects, project.gradle)

    fun of(settings: Settings): DependencyAnalysisExtension = settings
      .extensions
      .create(NAME, settings.gradle)
  }
}<|MERGE_RESOLUTION|>--- conflicted
+++ resolved
@@ -2,15 +2,7 @@
 // SPDX-License-Identifier: Apache-2.0
 package com.autonomousapps
 
-<<<<<<< HEAD
-import com.autonomousapps.extension.AbiHandler
-import com.autonomousapps.extension.DependenciesHandler
-import com.autonomousapps.extension.IssueHandler
-import com.autonomousapps.extension.ProjectHandler
-import com.autonomousapps.extension.UsagesHandler
-=======
 import com.autonomousapps.extension.*
->>>>>>> 0b1f12bb
 import org.gradle.api.Action
 import org.gradle.api.Project
 import org.gradle.api.initialization.Settings
@@ -68,20 +60,15 @@
     action.execute(issueHandler)
   }
 
-<<<<<<< HEAD
   /** Customize project properties. See [ProjectHandler] for more information. */
   fun projectProperties(action: Action<ProjectHandler>) {
     action.execute(projectHandler)
   }
 
-  internal companion object {
-    const val NAME = "dependencyAnalysis"
-=======
   /** Customize issue reports. See [ReportingHandler] for more information. */
   fun reporting(action: Action<ReportingHandler>) {
     action.execute(reportingHandler)
   }
->>>>>>> 0b1f12bb
 
   internal companion object {
     fun of(project: Project): DependencyAnalysisExtension = project
