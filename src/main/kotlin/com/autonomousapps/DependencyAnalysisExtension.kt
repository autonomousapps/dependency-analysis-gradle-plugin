// Copyright (c) 2024. Tony Robalik.
// SPDX-License-Identifier: Apache-2.0
@file:Suppress("UnstableApiUsage", "unused")

package com.autonomousapps

import com.autonomousapps.extension.AbiHandler
import com.autonomousapps.extension.DependenciesHandler
import com.autonomousapps.extension.IssueHandler
import com.autonomousapps.extension.ProjectHandler
import com.autonomousapps.extension.UsagesHandler
import com.autonomousapps.internal.utils.getLogger
import org.gradle.api.Action
import org.gradle.api.Project
import org.gradle.api.model.ObjectFactory
import org.gradle.kotlin.dsl.create
import org.gradle.kotlin.dsl.findByType
import org.gradle.kotlin.dsl.newInstance
import javax.inject.Inject

/**
 * Summary of top-level DSL config:
 * ```
 * dependencyAnalysis {
 *   // Configure the severity of issues, and exclusion rules, for potentially the entire project.
 *   issues { ... }
 *
 *   // Configure dependency structure rules (bundles, mapping, etc).
 *   structure { ... }
 *
 *   // Configure ABI exclusion rules.
 *   abi { ... }
 *
 *   // Configure usages exclusion rules.
 *   usages { ... }
 * }
 * ```
 */
@Suppress("MemberVisibilityCanBePrivate")
open class DependencyAnalysisExtension @Inject constructor(
  project: Project,
  objects: ObjectFactory,
) : AbstractExtension(objects) {

  private val logger = getLogger<DependencyAnalysisExtension>()

  override val issueHandler: IssueHandler = objects.newInstance()
  override val abiHandler: AbiHandler = objects.newInstance()
  internal val usagesHandler: UsagesHandler = objects.newInstance()
<<<<<<< HEAD
  internal val dependenciesHandler: DependenciesHandler = objects.newInstance()
  internal val projectHandler: ProjectHandler = objects.newInstance()
=======
  internal val dependenciesHandler: DependenciesHandler = objects.newInstance(project)
>>>>>>> f64ffdf0

  /**
   * Customize how dependencies are treated. See [DependenciesHandler] for more information.
   */
  fun structure(action: Action<DependenciesHandler>) {
    action.execute(dependenciesHandler)
  }

  @Deprecated("Use structure", ReplaceWith("structure(action)"))
  fun dependencies(action: Action<DependenciesHandler>) {
    structure(action)
  }

  /**
   * Customize how the ABI is calculated. See [AbiHandler] for more information.
   */
  fun abi(action: Action<AbiHandler>) {
    action.execute(abiHandler)
  }

  /**
   * Customize how used classes are calculated. See [UsagesHandler] for more information.
   */
  fun usages(action: Action<UsagesHandler>) {
    action.execute(usagesHandler)
  }

  /**
   * Customize how "issues" are treated. See [IssueHandler] for more information.
   */
  fun issues(action: Action<IssueHandler>) {
    action.execute(issueHandler)
  }

  /**
   * Customize project properties. See [ProjectHandler] for more information.
   */
  fun projectProperties(action: Action<ProjectHandler>) {
    action.execute(projectHandler)
  }

  companion object {
    internal const val NAME = "dependencyAnalysis"

    internal fun create(project: Project): DependencyAnalysisExtension = project
      .extensions
      .create(NAME, project)
  }
}

/** Used for validity check. */
internal fun Project.getExtensionOrNull(): DependencyAnalysisExtension? = rootProject.extensions.findByType()

/** Used after validity check, when it must be non-null. */
internal fun Project.getExtension(): DependencyAnalysisExtension = getExtensionOrNull()!!<|MERGE_RESOLUTION|>--- conflicted
+++ resolved
@@ -47,12 +47,8 @@
   override val issueHandler: IssueHandler = objects.newInstance()
   override val abiHandler: AbiHandler = objects.newInstance()
   internal val usagesHandler: UsagesHandler = objects.newInstance()
-<<<<<<< HEAD
-  internal val dependenciesHandler: DependenciesHandler = objects.newInstance()
+  internal val dependenciesHandler: DependenciesHandler = objects.newInstance(project)
   internal val projectHandler: ProjectHandler = objects.newInstance()
-=======
-  internal val dependenciesHandler: DependenciesHandler = objects.newInstance(project)
->>>>>>> f64ffdf0
 
   /**
    * Customize how dependencies are treated. See [DependenciesHandler] for more information.
