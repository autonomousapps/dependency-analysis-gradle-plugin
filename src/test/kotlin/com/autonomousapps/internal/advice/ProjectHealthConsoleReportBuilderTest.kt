--- conflicted
+++ resolved
@@ -26,20 +26,9 @@
 
     val consoleText = ProjectHealthConsoleReportBuilder(
       projectAdvice = projectAdvice,
-<<<<<<< HEAD
+      postscript = postscript,
       dslKind = DslKind.KOTLIN,
       useTypesafeProjectAccessors = false,
-    ).text
-    assertThat(consoleText).isEqualTo(
-      "" +
-        "Unused dependencies which should be removed:\n" +
-        "  api(\"com.project.b:1.0\")\n" +
-        "  api(\"com.project.c:1.0\")\n" +
-        "  implementation(\"com.project.a:1.0\")" +
-        ""
-=======
-      postscript = postscript,
-      dslKind = DslKind.KOTLIN,
     ).text
     assertThat(consoleText.decolorize()).isEqualTo(
       """
@@ -50,7 +39,6 @@
         
         For help understanding this report, please ask in #my-cool-slack-channel
       """.trimIndent()
->>>>>>> 0b1f12bb
     )
   }
 
@@ -62,6 +50,7 @@
     val projectAdvice = ProjectAdvice("dummy", dependencyAdvice, emptySet())
     val consoleText = ProjectHealthConsoleReportBuilder(
       projectAdvice = projectAdvice,
+      postscript = postscript,
       dslKind = DslKind.GROOVY,
       useTypesafeProjectAccessors = true,
     ).text
@@ -82,6 +71,7 @@
     val projectAdvice = ProjectAdvice("dummy", dependencyAdvice, emptySet())
     val consoleText = ProjectHealthConsoleReportBuilder(
       projectAdvice = projectAdvice,
+      postscript = postscript,
       dslKind = DslKind.KOTLIN,
       useTypesafeProjectAccessors = true,
     ).text
@@ -104,20 +94,9 @@
 
     val consoleText = ProjectHealthConsoleReportBuilder(
       projectAdvice = projectAdvice,
-<<<<<<< HEAD
+      postscript = postscript,
       dslKind = DslKind.KOTLIN,
       useTypesafeProjectAccessors = false,
-    ).text
-    assertThat(consoleText).isEqualTo(
-      "" +
-        "Existing dependencies which should be modified to be as indicated:\n" +
-        "  api(\"com.project.a:1.0\") (was implementation)\n" +
-        "  implementation(\"com.project.b:1.0\") (was api)\n" +
-        "  implementation(\"com.project.c:1.0\") (was api)" +
-        ""
-=======
-      postscript = postscript,
-      dslKind = DslKind.KOTLIN
     ).text
     assertThat(consoleText.decolorize()).isEqualTo(
       """
@@ -128,7 +107,6 @@
         
         For help understanding this report, please ask in #my-cool-slack-channel
       """.trimIndent()
->>>>>>> 0b1f12bb
     )
   }
 
@@ -142,20 +120,9 @@
 
     val consoleText = ProjectHealthConsoleReportBuilder(
       projectAdvice = projectAdvice,
-<<<<<<< HEAD
+      postscript = postscript,
       dslKind = DslKind.KOTLIN,
       useTypesafeProjectAccessors = false,
-    ).text
-    assertThat(consoleText).isEqualTo(
-      "" +
-        "These transitive dependencies should be declared directly:\n" +
-        "  api(\"com.project.b:1.0\")\n" +
-        "  api(\"com.project.c:1.0\")\n" +
-        "  implementation(\"com.project.a:1.0\")" +
-        ""
-=======
-      postscript = postscript,
-      dslKind = DslKind.KOTLIN,
     ).text
     assertThat(consoleText.decolorize()).isEqualTo(
       """
@@ -166,7 +133,6 @@
         
         For help understanding this report, please ask in #my-cool-slack-channel
       """.trimIndent()
->>>>>>> 0b1f12bb
     )
   }
 }