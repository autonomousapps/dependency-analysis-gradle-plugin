// Copyright (c) 2024. Tony Robalik.
// SPDX-License-Identifier: Apache-2.0
@file:Suppress("UnstableApiUsage", "HasPlatformType", "PropertyName")

import org.jetbrains.kotlin.cli.common.toBooleanLenient
<<<<<<< HEAD
import org.jetbrains.kotlin.gradle.tasks.KotlinCompile
plugins {
  `java-gradle-plugin`
//  id("com.gradle.plugin-publish")
  id("org.jetbrains.kotlin.jvm")
=======

plugins {
  id("java-gradle-plugin")
  id("com.gradle.plugin-publish")
>>>>>>> f64ffdf0
  `kotlin-dsl`
  id("groovy")
  id("convention")
  alias(libs.plugins.dependencyAnalysis)
  id("com.autonomousapps.testkit")
}

// This version string comes from gradle.properties
val VERSION: String by project
version = VERSION

val isSnapshot: Boolean = project.version.toString().endsWith("SNAPSHOT")
val isRelease: Boolean = !isSnapshot

dagp {
  version(version)
  pom {
    name.set("Dependency Analysis Gradle Plugin")
    description.set("Analyzes dependency usage in Android and Java/Kotlin projects")
    inceptionYear.set("2019")
  }
//  publishTaskDescription(
//    "Publishes plugin marker and plugin artifacts to Maven Central " +
//      "(${if (version.toString().endsWith("SNAPSHOT")) "snapshots" else "staging"})"
//  )
}

// For publishing to the Gradle Plugin Portal
// https://plugins.gradle.org/docs/publish-plugin
gradlePlugin {
  plugins {
    create("dependencyAnalysisPlugin") {
      id = "com.autonomousapps.dependency-analysis"
      implementationClass = "com.autonomousapps.DependencyAnalysisPlugin"

<<<<<<< HEAD
//// For publishing to the Gradle Plugin Portal
//// https://plugins.gradle.org/docs/publish-plugin
//pluginBundle {
//  website = "https://github.com/autonomousapps/dependency-analysis-android-gradle-plugin"
//  vcsUrl = "https://github.com/autonomousapps/dependency-analysis-android-gradle-plugin"
//
//  description = "A plugin to report mis-used dependencies in your Android project"
//
//  (plugins) {
//    "dependencyAnalysisPlugin" {
//      displayName = "Android Dependency Analysis Gradle Plugin"
//      tags = listOf("android", "dependencies")
//    }
//  }
//}
=======
      displayName = "Dependency Analysis Gradle Plugin"
      description = "A plugin to report mis-used dependencies in your JVM or Android project"
      tags.set(listOf("java", "kotlin", "groovy", "scala", "android", "dependencies"))
    }
  }

  website.set("https://github.com/autonomousapps/dependency-analysis-android-gradle-plugin")
  vcsUrl.set("https://github.com/autonomousapps/dependency-analysis-android-gradle-plugin")
}
>>>>>>> f64ffdf0

val main = sourceSets["main"]
val commonTest = sourceSets.create("commonTest") {
  java {
    srcDir("src/commonTest/kotlin")
  }
}

sourceSets {
  test {
    compileClasspath += commonTest.output
    runtimeClasspath += output + compileClasspath
  }
}

// Add a source set for the functional test suite. This must come _above_ the `dependencies` block.
val functionalTestSourceSet = sourceSets.maybeCreate("functionalTest").apply {
  compileClasspath += main.output + configurations["testRuntimeClasspath"] + commonTest.output
  runtimeClasspath += output + compileClasspath
}

val functionalTestImplementation = configurations
  .getByName("functionalTestImplementation")
  .extendsFrom(configurations.getByName("testImplementation"))
val functionalTestApi = configurations.getByName("functionalTestApi")

val compileFunctionalTestKotlin = tasks.named("compileFunctionalTestKotlin")
tasks.named<AbstractCompile>("compileFunctionalTestGroovy") {
  dependsOn(compileFunctionalTestKotlin)
  classpath += files(compileFunctionalTestKotlin.get().outputs.files)
}

// Add a source set for the smoke test suite. This must come _above_ the `dependencies` block.
val smokeTestSourceSet = sourceSets.create("smokeTest") {
  compileClasspath += main.output + configurations["testRuntimeClasspath"]
  runtimeClasspath += output + compileClasspath
}
val smokeTestImplementation = configurations
  .getByName("smokeTestImplementation")
  .extendsFrom(functionalTestImplementation)

gradleTestKitSupport {
  withSupportLibrary()
  withTruthLibrary()
}

dependencies {
  implementation(libs.relocated.antlr)
  implementation(libs.relocated.asm)
  implementation(platform(libs.kotlin.bom))

  api(libs.guava) {
    because("Graphs")
  }
  api(libs.javax.inject)
  api(libs.moshi.core)
  api(libs.moshix.sealed.runtime)

  implementation(project(":graph-support"))
  implementation(libs.kotlin.stdlib.jdk8)
  implementation(libs.moshi.kotlin)
  implementation(libs.moshix.sealed.reflect)
  implementation(libs.okio)

  implementation(libs.kotlinx.metadata.jvm) {
    because("For Kotlin ABI analysis")
    // Depends on Kotlin 1.6, which I don't want. We also don't want to set a strict constraint, because
    // I think that is exposed to consumers, and which would invariably break their projects. In the end,
    // this is merely aesthetic.
    isTransitive = false
  }
  implementation(libs.caffeine) {
    because("High performance, concurrent cache")
  }
<<<<<<< HEAD
  implementation(libs.guava) {
    because("Graphs")
  }
=======
  implementation(libs.relocated.antlr)
  implementation(libs.relocated.asm)
>>>>>>> f64ffdf0

  runtimeOnly(libs.kotlin.reflect) {
    because("For Kotlin ABI analysis")
  }

  compileOnly(libs.agp) {
    because("Auto-wiring into Android projects")
  }
  compileOnly(libs.android.tools.common) {
    because("com.android.Version")
  }
  compileOnly(libs.kotlin.gradle) {
    because("Auto-wiring into Kotlin projects")
  }

  testImplementation(platform(libs.junit.bom))
  testImplementation(libs.spock) {
    exclude(group = "org.codehaus.groovy")
    because("For Spock tests")
  }
  testImplementation(libs.junit.api)
  testImplementation(libs.junit.params)
  testImplementation(libs.truth)
  testRuntimeOnly(libs.junit.engine)

  smokeTestImplementation(libs.commons.io) {
    because("For FileUtils.deleteDirectory()")
  }
}

fun shadowed(): Action<ExternalModuleDependency> = Action {
  attributes {
    attribute(Bundling.BUNDLING_ATTRIBUTE, objects.named(Bundling.SHADOWED))
  }
}

// additive (vs testSourceSets() which _sets_)
gradlePlugin.testSourceSet(smokeTestSourceSet)

// CI cannot handle too much parallelization. Runs out of metaspace.
fun maxParallelForks() =
  if (isCi) 1
  else Runtime.getRuntime().availableProcessors() / 2

val isCi = providers.environmentVariable("CI")
  .getOrElse("false")
  .toBooleanLenient()!!

// This will slow down tests on CI, but maybe it won't run out of metaspace.
fun forkEvery(): Long = if (isCi) 40 else 0

// Add a task to run the functional tests
// quickTest only runs against the latest gradle version. For iterating faster
fun quickTest(): Boolean = providers
  .systemProperty("funcTest.quick")
  .orNull != null

val functionalTest = tasks.named("functionalTest", Test::class) {
  // forking JVMs is very expensive, and only necessary with full test runs
  forkEvery = forkEvery()
  maxParallelForks = maxParallelForks()

  jvmArgs("-XX:+HeapDumpOnOutOfMemoryError", "-XX:MaxMetaspaceSize=1g")

  systemProperty("com.autonomousapps.quick", "${quickTest()}")

  beforeTest(closureOf<TestDescriptor> {
    logger.lifecycle("Running test: $this")
  })

  // ./gradlew :functionalTest -DfuncTest.package=<all|jvm|android>
  val testKindLog = when (providers.systemProperty("funcTest.package").getOrElse("all").lowercase()) {
    "jvm" -> {
      include("com/autonomousapps/jvm/**")

      "Run JVM tests"
    }

    "android" -> {
      include("com/autonomousapps/android/**")

      // Android requires JDK 17 from AGP 8.0.
      javaLauncher.set(javaToolchains.launcherFor {
        languageVersion.set(JavaLanguageVersion.of(17))
      })

      "Run Android tests"
    }

    else -> {
      // Android requires JDK 17 from AGP 8.0.
      javaLauncher.set(javaToolchains.launcherFor {
        languageVersion.set(JavaLanguageVersion.of(17))
      })

      "Run all tests"
    }
  }

  doFirst {
    logger.quiet(">>> $testKindLog (use '-DfuncTest.package=<android|jvm|all>' to change filter)")
  }
}

val quickFunctionalTest by tasks.registering {
  dependsOn(functionalTest)
  System.setProperty("funcTest.quick", "true")
}

val smokeTestVersionKey = "com.autonomousapps.version"
val smokeTestVersion: String = System.getProperty(smokeTestVersionKey, latestRelease())

val smokeTest by tasks.registering(Test::class) {
  mustRunAfter(tasks.named("test"), functionalTest)

  description = "Runs the smoke tests."
  group = "verification"

  testClassesDirs = smokeTestSourceSet.output.classesDirs
  classpath = smokeTestSourceSet.runtimeClasspath

  jvmArgs("-XX:+HeapDumpOnOutOfMemoryError", "-XX:MaxMetaspaceSize=1g")

  systemProperty(smokeTestVersionKey, smokeTestVersion)

  beforeTest(closureOf<TestDescriptor> {
    logger.lifecycle("Running test: $this")
  })
}

/**
 * Algorithm:
 * 1. If version is !SNAPSHOT, latestRelease is identical, but with -SNAPSHOT suffix.
 * 2. If version is SNAPSHOT, latestRelease is non-SNAPSHOT, and patch should be -1 by comparison.
 */
fun latestRelease(): String {
  val v = version.toString()
  return if (isRelease) {
    "$v-SNAPSHOT"
  } else {
    val regex = """(\d+).(\d+).(\d+)(?:-rc\d{2})?-SNAPSHOT""".toRegex()
    val groups = regex.find(v)!!.groupValues
    val major = groups[1].toInt()
    val minor = groups[2].toInt()
    val patch = groups[3].toInt()

    "$major.$minor.${patch - 1}"
  }
}

val check = tasks.named("check")

val publishToMavenCentral = tasks.named("publishToMavenCentral") {
  // Note that publishing a release requires a successful smokeTest
  if (isRelease) {
    dependsOn(check, smokeTest)
  }
}

//val publishToPluginPortal = tasks.named("publishPlugins") {
//  // Can't publish snapshots to the portal
//  onlyIf { isRelease }
//  shouldRunAfter(publishToMavenCentral)
//
//  // Note that publishing a release requires a successful smokeTest
//  if (isRelease) {
//    dependsOn(check, smokeTest)
//  }
//}

tasks.register("publishEverywhere") {
//  dependsOn(publishToMavenCentral, publishToPluginPortal)

  group = "publishing"
  description = "Publishes to Plugin Portal and Maven Central"
}

tasks.withType<GroovyCompile>().configureEach {
  options.isIncremental = true
}

dependencyAnalysis {
  structure {
    bundle("agp") {
      primary("com.android.tools.build:gradle")
      includeGroup("com.android.tools")
      includeGroup("com.android.tools.build")
    }
    bundle("kgp") {
      includeDependency("org.jetbrains.kotlin:kotlin-gradle-plugin")
      includeDependency("org.jetbrains.kotlin:kotlin-gradle-plugin-api")
    }
  }

  abi {
    exclusions {
      excludeSourceSets(
        // These source sets have an "...Api" configuration, but have no ABI, semantically. Exclude them.
        "functionalTest", "smokeTest"
      )
    }
  }

  issues {
    all {
      onAny {
        severity("fail")
      }
    }
  }
}<|MERGE_RESOLUTION|>--- conflicted
+++ resolved
@@ -3,18 +3,10 @@
 @file:Suppress("UnstableApiUsage", "HasPlatformType", "PropertyName")
 
 import org.jetbrains.kotlin.cli.common.toBooleanLenient
-<<<<<<< HEAD
-import org.jetbrains.kotlin.gradle.tasks.KotlinCompile
-plugins {
-  `java-gradle-plugin`
-//  id("com.gradle.plugin-publish")
-  id("org.jetbrains.kotlin.jvm")
-=======
 
 plugins {
   id("java-gradle-plugin")
-  id("com.gradle.plugin-publish")
->>>>>>> f64ffdf0
+//  id("com.gradle.plugin-publish")
   `kotlin-dsl`
   id("groovy")
   id("convention")
@@ -50,23 +42,6 @@
       id = "com.autonomousapps.dependency-analysis"
       implementationClass = "com.autonomousapps.DependencyAnalysisPlugin"
 
-<<<<<<< HEAD
-//// For publishing to the Gradle Plugin Portal
-//// https://plugins.gradle.org/docs/publish-plugin
-//pluginBundle {
-//  website = "https://github.com/autonomousapps/dependency-analysis-android-gradle-plugin"
-//  vcsUrl = "https://github.com/autonomousapps/dependency-analysis-android-gradle-plugin"
-//
-//  description = "A plugin to report mis-used dependencies in your Android project"
-//
-//  (plugins) {
-//    "dependencyAnalysisPlugin" {
-//      displayName = "Android Dependency Analysis Gradle Plugin"
-//      tags = listOf("android", "dependencies")
-//    }
-//  }
-//}
-=======
       displayName = "Dependency Analysis Gradle Plugin"
       description = "A plugin to report mis-used dependencies in your JVM or Android project"
       tags.set(listOf("java", "kotlin", "groovy", "scala", "android", "dependencies"))
@@ -76,7 +51,6 @@
   website.set("https://github.com/autonomousapps/dependency-analysis-android-gradle-plugin")
   vcsUrl.set("https://github.com/autonomousapps/dependency-analysis-android-gradle-plugin")
 }
->>>>>>> f64ffdf0
 
 val main = sourceSets["main"]
 val commonTest = sourceSets.create("commonTest") {
@@ -124,8 +98,6 @@
 }
 
 dependencies {
-  implementation(libs.relocated.antlr)
-  implementation(libs.relocated.asm)
   implementation(platform(libs.kotlin.bom))
 
   api(libs.guava) {
@@ -151,14 +123,8 @@
   implementation(libs.caffeine) {
     because("High performance, concurrent cache")
   }
-<<<<<<< HEAD
-  implementation(libs.guava) {
-    because("Graphs")
-  }
-=======
   implementation(libs.relocated.antlr)
   implementation(libs.relocated.asm)
->>>>>>> f64ffdf0
 
   runtimeOnly(libs.kotlin.reflect) {
     because("For Kotlin ABI analysis")
